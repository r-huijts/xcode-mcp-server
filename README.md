# Xcode MCP Server

<img src="xcode_icon.svg" width="100" height="100" alt="Xcode MCP Server Icon">

A Model Context Protocol (MCP) server that provides Xcode integration capabilities for Large Language Models (LLMs). This server enables AI assistants to interact with Xcode projects, manage iOS simulators, and perform various Xcode-related tasks.

## Use Cases

Here are examples of natural language instructions you can give to AI assistants using this server:

### Project Setup and Analysis
- "Set my projects directory to ~/Projects/iOS"
- "What are all the build configurations and schemes in my current project?"
- "Show me all Swift files in the project that might have memory leaks"
- "List all the targets in my project and their dependencies"
- "Check if there are any unused assets in my asset catalog"

### Build and Test Management
- "Build my project using the Debug configuration and MyApp scheme"
- "Run all unit tests in the Authentication module"
- "Execute the UI test plan for the checkout flow"
- "Build the project for release and show me any warnings"
- "Run the static analyzer on the NetworkManager class"

### Simulator and Device Testing
- "Show me all available iOS 17 simulators"
- "Boot up an iPhone 15 Pro simulator for testing"
- "Capture a 30-second performance trace while running my app"
- "Shut down all running simulators"
- "Launch my app in the simulator and start the debugger"

### File Operations and Code Management
- "Show me the contents of AppDelegate.swift"
- "Update the app's Info.plist with new privacy descriptions"
- "Create a new Swift file for a UserProfile model"
- "Find all files containing API endpoint definitions"
- "Update the build number in all target plists"

### Development Workflow
- "Update all Swift package dependencies to their latest versions"
- "Compile the asset catalog and optimize all images"
- "Start a debugging session for the current build"
- "Show me the build settings for the Release configuration"
- "Generate a performance report for the last test run"

### Common Troubleshooting
- "Why did my last build fail? Show me the error logs"
- "Check if all required certificates are properly configured"
- "Verify that all required simulator runtimes are installed"
- "Show me any conflicts in the project.pbxproj file"
- "List any missing file references in the project"

<<<<<<< HEAD

## Installation


### 1. From Source
=======
## Installation

You can install this server in three ways:

### 1. Using Claude Desktop with NPM Package

Update your Claude configuration file (`~/Library/Application Support/Claude/claude_desktop_config.json`):

```json
{
  "mcpServers": {
    "xcode": {
      "command": "npx",
      "args": [
        "-y",
        "@modelcontextprotocol/xcode-server"
      ],
      "env": {
        "PROJECTS_BASE_DIR": "/path/to/your/xcode/projects"
      }
    }
  }
}
```

### 2. Global NPM Installation

Install the package globally:

```bash
npm install -g @modelcontextprotocol/xcode-server
```

Then update your Claude configuration:

```json
{
  "mcpServers": {
    "xcode": {
      "command": "xcode-server",
      "env": {
        "PROJECTS_BASE_DIR": "/path/to/your/xcode/projects"
      }
    }
  }
}
```

### 3. From Source
>>>>>>> 87b6e8c6

1. Clone this repository:
   ```bash
   git clone https://github.com/r-huijts/xcode-mcp-server.git
   cd xcode-mcp-server
   ```

2. Install dependencies:
   ```bash
   npm install
   ```

3. Set up environment variables:
   ```bash
   cp .env.example .env
   ```
   Edit `.env` and set `PROJECTS_BASE_DIR` to your Xcode projects directory.

4. Build the project:
   ```bash
   npm run build
   ```

Then update your Claude configuration:

```json
{
  "mcpServers": {
    "xcode": {
      "command": "node",
      "args": [
        "/absolute/path/to/xcode-mcp-server/dist/index.js"
      ],
      "env": {
        "PROJECTS_BASE_DIR": "/path/to/your/xcode/projects"
      }
    }
  }
}
```

> **Note**: Replace `/path/to/your/xcode/projects` with the actual path to your Xcode projects directory.

After updating the configuration, restart Claude Desktop for the changes to take effect.
<<<<<<< HEAD

## Available Tools

### Project Management
- `set_projects_base_dir` - Set the base directory for Xcode projects
- `set_project_path` - Set the active Xcode project
- `get_active_project` - Get information about the current project

### File Operations
- `read_file` - Read contents of project files
- `write_file` - Write or update project files
- `list_project_files` - List all files in the project

### Build and Analysis
- `analyze_file` - Run static analysis on source files
- `build_project` - Build the project with specified configuration
- `run_tests` - Execute project tests
=======
>>>>>>> 87b6e8c6

### Xcode Tools
- `run_xcrun` - Execute Xcode command-line tools
- `compile_asset_catalog` - Compile asset catalogs
- `swift_package_update` - Update Swift package dependencies

### Simulator Management
- `list_simulators` - Get available iOS simulators
- `boot_simulator` - Start a simulator by UDID
- `shutdown_simulator` - Stop a running simulator

### Debugging and Profiling
- `run_lldb` - Launch the LLDB debugger
- `trace_app` - Capture app performance traces

## Environment Variables

- `PROJECTS_BASE_DIR` - Set the default directory for Xcode projects

## Development

### Prerequisites
- Node.js 16 or later
- Xcode and Xcode Command Line Tools
- macOS (required for Xcode integration)

### Building
```bash
npm run build
```

### Testing with Inspector
```bash
npx @modelcontextprotocol/inspector node dist/index.js
```

## Error Handling

The server handles various error cases gracefully:
- No active Xcode project (server runs in limited mode)
- Invalid project paths
- File access permissions
- Build and test failures

## Contributing

1. Fork the repository
2. Create a feature branch
3. Commit your changes
4. Push to the branch
5. Create a Pull Request

## License

This project is licensed under the MIT License - see the [LICENSE](LICENSE) file for details.

## Acknowledgments

- Built with the Model Context Protocol SDK
- Integrates with Xcode and iOS development tools
- Inspired by the need for AI-assisted iOS development<|MERGE_RESOLUTION|>--- conflicted
+++ resolved
@@ -1,62 +1,49 @@
 # Xcode MCP Server
 
-<img src="xcode_icon.svg" width="100" height="100" alt="Xcode MCP Server Icon">
-
-A Model Context Protocol (MCP) server that provides Xcode integration capabilities for Large Language Models (LLMs). This server enables AI assistants to interact with Xcode projects, manage iOS simulators, and perform various Xcode-related tasks.
-
-## Use Cases
-
-Here are examples of natural language instructions you can give to AI assistants using this server:
-
-### Project Setup and Analysis
-- "Set my projects directory to ~/Projects/iOS"
-- "What are all the build configurations and schemes in my current project?"
-- "Show me all Swift files in the project that might have memory leaks"
-- "List all the targets in my project and their dependencies"
-- "Check if there are any unused assets in my asset catalog"
-
-### Build and Test Management
-- "Build my project using the Debug configuration and MyApp scheme"
-- "Run all unit tests in the Authentication module"
-- "Execute the UI test plan for the checkout flow"
-- "Build the project for release and show me any warnings"
-- "Run the static analyzer on the NetworkManager class"
-
-### Simulator and Device Testing
-- "Show me all available iOS 17 simulators"
-- "Boot up an iPhone 15 Pro simulator for testing"
-- "Capture a 30-second performance trace while running my app"
-- "Shut down all running simulators"
-- "Launch my app in the simulator and start the debugger"
-
-### File Operations and Code Management
-- "Show me the contents of AppDelegate.swift"
-- "Update the app's Info.plist with new privacy descriptions"
-- "Create a new Swift file for a UserProfile model"
-- "Find all files containing API endpoint definitions"
-- "Update the build number in all target plists"
-
-### Development Workflow
-- "Update all Swift package dependencies to their latest versions"
-- "Compile the asset catalog and optimize all images"
-- "Start a debugging session for the current build"
-- "Show me the build settings for the Release configuration"
-- "Generate a performance report for the last test run"
-
-### Common Troubleshooting
-- "Why did my last build fail? Show me the error logs"
-- "Check if all required certificates are properly configured"
-- "Verify that all required simulator runtimes are installed"
-- "Show me any conflicts in the project.pbxproj file"
-- "List any missing file references in the project"
-
-<<<<<<< HEAD
-
-## Installation
-
-
-### 1. From Source
-=======
+<div align="center">
+  <img src="xcode_icon.svg" width="128" height="128" alt="Xcode MCP Server Icon">
+</div>
+
+A Model Context Protocol (MCP) server that brings the power of AI to your Xcode projects. This server acts as a bridge between Claude and your local Xcode development environment, enabling intelligent code assistance, project management, and automated development tasks.
+
+<a href="https://glama.ai/mcp/servers/mmxuwmm7sc"><img width="380" height="200" src="https://glama.ai/mcp/servers/mmxuwmm7sc/badge" alt="Xcode Server MCP server" /></a>
+
+## What is Xcode MCP Server?
+
+At its core, this server follows a client-server architecture where Claude can securely interact with your local Xcode projects:
+
+```mermaid
+flowchart LR
+    subgraph "Your Computer"
+        Claude["Claude Desktop"]
+        MCP["Xcode MCP Server"]
+        XP[("Xcode Projects")]
+
+        Claude <-->|"MCP Protocol\n(Commands & Results)"| MCP
+        MCP <-->|"Local Access\n(File & Build Operations)"| XP
+    end
+```
+
+The communication between the Xcode MCP server and your local projects happens entirely on your machine—your code is not exposed to the internet. The Model Context Protocol ensures that Claude can only perform approved operations through well-defined interfaces, giving you a secure way to let AI assist with your development while maintaining complete control.
+
+## Key Features
+
+### 🔍 Intelligent Project Detection
+- Automatically finds and connects to your active Xcode project
+- Supports manual project selection for precise control
+- Maintains workspace context across interactions
+
+### 📁 Smart File Operations
+- Read and analyze Swift, Objective-C, and project configuration files
+- Create and modify source files with proper syntax and imports
+- Intelligent file listing with type filtering and search
+
+### 🛠 Project Management
+- Access project targets, configurations, and schemes
+- Analyze source files for potential issues
+- Execute builds with specific configurations
+- Run and manage test suites
+
 ## Installation
 
 You can install this server in three ways:
@@ -106,7 +93,6 @@
 ```
 
 ### 3. From Source
->>>>>>> 87b6e8c6
 
 1. Clone this repository:
    ```bash
@@ -151,84 +137,67 @@
 > **Note**: Replace `/path/to/your/xcode/projects` with the actual path to your Xcode projects directory.
 
 After updating the configuration, restart Claude Desktop for the changes to take effect.
-<<<<<<< HEAD
-
-## Available Tools
-
-### Project Management
-- `set_projects_base_dir` - Set the base directory for Xcode projects
-- `set_project_path` - Set the active Xcode project
-- `get_active_project` - Get information about the current project
-
-### File Operations
-- `read_file` - Read contents of project files
-- `write_file` - Write or update project files
-- `list_project_files` - List all files in the project
-
-### Build and Analysis
-- `analyze_file` - Run static analysis on source files
-- `build_project` - Build the project with specified configuration
-- `run_tests` - Execute project tests
-=======
->>>>>>> 87b6e8c6
-
-### Xcode Tools
-- `run_xcrun` - Execute Xcode command-line tools
-- `compile_asset_catalog` - Compile asset catalogs
-- `swift_package_update` - Update Swift package dependencies
-
-### Simulator Management
-- `list_simulators` - Get available iOS simulators
-- `boot_simulator` - Start a simulator by UDID
-- `shutdown_simulator` - Stop a running simulator
-
-### Debugging and Profiling
-- `run_lldb` - Launch the LLDB debugger
-- `trace_app` - Capture app performance traces
-
-## Environment Variables
-
-- `PROJECTS_BASE_DIR` - Set the default directory for Xcode projects
-
-## Development
-
-### Prerequisites
-- Node.js 16 or later
-- Xcode and Xcode Command Line Tools
-- macOS (required for Xcode integration)
-
-### Building
+
+## Working with the Server
+
+The server provides a natural interface for Claude to assist with your Xcode development. Here are some ways you can interact:
+
+### Project Navigation
+Ask Claude to:
+- "Set my Xcode projects directory to `/Users/username/Documents/XcodeProjects`"
+- "What's my current active project?"
+- "Switch to the MyApp.xcodeproj project"
+- "Show me all Swift files in the project"
+
+### Code Creation & Modification
+Get help with:
+- "Create a new view called ProfileView with a preview provider"
+- "Add a @Published email property to UserModel.swift"
+- "Set up a modern async/await networking layer"
+- "Implement Core Data models with SwiftUI bindings"
+
+### Project Analysis & Building
+Let Claude assist with:
+- "Analyze NetworkManager.swift for potential issues"
+- "Build the project in Debug configuration"
+- "Run the unit tests for the UserModel module"
+- "What build schemes are available?"
+
+## Development and Debugging
+
+### Building the Project
 ```bash
 npm run build
 ```
 
-### Testing with Inspector
+### Running Tests
 ```bash
-npx @modelcontextprotocol/inspector node dist/index.js
-```
-
-## Error Handling
-
-The server handles various error cases gracefully:
-- No active Xcode project (server runs in limited mode)
-- Invalid project paths
-- File access permissions
-- Build and test failures
+npm test
+```
+
+### Troubleshooting
+The server provides detailed logging through stderr. Common issues and their solutions:
+
+1. **Project Detection Issues**
+   - Verify your projects directory path
+   - Ensure Xcode Command Line Tools are installed
+   - Check file permissions
+
+2. **Build Problems**
+   - Validate Xcode installation
+   - Check project configurations
+   - Review build settings
 
 ## Contributing
 
-1. Fork the repository
-2. Create a feature branch
-3. Commit your changes
-4. Push to the branch
-5. Create a Pull Request
+We welcome contributions! Whether it's:
+- 🐛 Bug fixes
+- ✨ New features
+- 📚 Documentation improvements
+- 🧪 Additional tests
+
+Feel free to submit a Pull Request.
 
 ## License
 
-This project is licensed under the MIT License - see the [LICENSE](LICENSE) file for details.
-
-## Acknowledgments
-
-- Built with the Model Context Protocol SDK
-- Integrates with Xcode and iOS development tools
-- Inspired by the need for AI-assisted iOS development+This project is licensed under the MIT License - see the [LICENSE](LICENSE) file for details.