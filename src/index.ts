--- conflicted
+++ resolved
@@ -61,12 +61,8 @@
     // Create the MCP server
     this.server = new McpServer({
       name: "xcode-server",
-<<<<<<< HEAD
-      version: "2.0.0"
-=======
       version: "1.0.0",
       description: "An MCP server for Xcode integration"
->>>>>>> 87b6e8c6
     }, {
       capabilities: {
         tools: {}
@@ -143,10 +139,13 @@
       {},
       async () => {
         if (!this.activeProject) {
+          await this.detectActiveProject();
+        }
+        if (!this.activeProject) {
           return { 
             content: [{ 
               type: "text" as const, 
-              text: "No active Xcode project is currently set. You can set one using the set_project_path tool." 
+              text: "No active Xcode project detected." 
             }] 
           };
         }
@@ -517,13 +516,10 @@
           return;
         }
       }
-      
-      // No project found - this is now an acceptable state
-      console.warn("No active Xcode project found. Some features will be limited until a project is set.");
-      this.activeProject = null;
-    } catch (error) {
-      console.warn("Error detecting active project:", error);
-      this.activeProject = null;
+      throw new Error("No active Xcode project found. Please open a project in Xcode or set one explicitly.");
+    } catch (error) {
+      console.error("Error detecting active project:", error);
+      throw error;
     }
   }
 
@@ -587,13 +583,7 @@
 
   private async buildProject(configuration: string, scheme: string) {
     try {
-      if (!this.activeProject) {
-        throw new Error("No active project set. Please set a project first using set_project_path.");
-      }
-      
-      const { stdout, stderr } = await execAsync(
-        `xcodebuild -project "${this.activeProject.path}" -scheme "${scheme}" -configuration "${configuration}" build`
-      );
+      const { stdout, stderr } = await execAsync(`xcodebuild -scheme "${scheme}" -configuration "${configuration}" build`);
       return { content: [{ type: "text", text: `Build results:\n${stdout}\n${stderr}` }] };
     } catch (error) {
       console.error("Error building project:", error);
